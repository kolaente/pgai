--- conflicted
+++ resolved
@@ -597,7 +597,6 @@
         assert cur.fetchone()["count"] == 1  # type: ignore
 
 
-<<<<<<< HEAD
 @pytest.mark.parametrize(
     "test_params",
     [
@@ -715,15 +714,6 @@
         assert cur.fetchone()["count"] == 1  # type: ignore
 
 
-def test_worker_no_extension(
-    postgres_container: PostgresContainer,
-):
-    """Test that the worker fails when pgai extension is not installed"""
-    result = CliRunner().invoke(
-        vectorizer_worker,
-        ["--db-url", postgres_container.get_connection_url(), "--once"],
-    )
-=======
 class TestExitOnError:
     def test_vectorizer_exits_with_error_when_no_ai_extension(
         self,
@@ -736,7 +726,6 @@
 
         assert result.exit_code == 1
         assert "the pgai extension is not installed" in result.output.lower()
->>>>>>> 0a47260f
 
     def test_vectorizer_exits_with_error_when_vectorizers_specified_but_missing(
         self, cli_db_url: str
